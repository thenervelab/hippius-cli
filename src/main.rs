--- conflicted
+++ resolved
@@ -575,10 +575,7 @@
 }
 
 const KEYSTORE_PATH: &str = "/opt/hippius/data/chains/hippius-mainnet/keystore/";
-<<<<<<< HEAD
-
-=======
->>>>>>> da2abd7f
+
 fn get_hotkeys_dir() -> String {
     let home_path = home_dir().expect("Could not find home directory");
     home_path.join("hippius/keystore/hotkeys").to_str().unwrap().to_string()
@@ -2069,51 +2066,4 @@
     }
 
     Ok(())
-}
-
-async fn handle_swap_node_owner(node_id: String, new_owner: String, signer_account: String) -> Result<(), Box<dyn std::error::Error>> {
-    println!("🔄 Swapping owner for node ID: {}", node_id);
-
-    let api = setup_substrate_client().await?.0;
-
-    // Convert node_id and new_owner to the required types
-    let node_id_bytes = node_id.clone().into_bytes();
-    let new_owner_account_id: AccountId32 = new_owner.parse().map_err(|_| "Invalid account ID")?;
-
-    // Define the path to the hotkey
-    let hotkeys_dir = get_hotkeys_dir();
-    let hotkey_path = format!("{}/{}", hotkeys_dir, signer_account);
-
-    // Check if the hotkey exists
-    let signer = if Path::new(&hotkey_path).exists() {
-        // Load the hotkey mnemonic from the keystore
-        let mnemonic = fs::read_to_string(&hotkey_path)?;
-        let mnemonic = Mnemonic::parse_in_normalized(Language::English, mnemonic.trim())?;
-        let seed = mnemonic.to_seed("");
-        let seed_array: [u8; 32] = seed[..32].try_into().map_err(|_| "Seed slice has incorrect length")?;
-        let hotkey_pair = sr25519::Pair::from_seed(&seed_array);
-        
-        // Create a PairSigner from the hotkey pair
-        PairSigner::new(hotkey_pair)
-    } else {
-        // Fall back to the default signer
-        let signer = setup_substrate_client().await?.1; // Assuming this returns the default signer
-        signer
-    };
-
-    // Create the transaction to swap the node owner
-    let tx = custom_runtime::tx()
-        .registration()
-        .swap_node_owner(node_id_bytes, new_owner_account_id);
-
-    let progress = api
-        .tx()
-        .sign_and_submit_then_watch_default(&tx, &signer)
-        .await?;
-
-    println!("⏳ Waiting for transaction to be finalized...");
-    let _ = progress.wait_for_finalized_success().await?;
-
-    println!("✅ Successfully swapped node owner for node ID: {}", node_id);
-    Ok(())
 }